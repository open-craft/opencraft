# -*- coding: utf-8 -*-
#
# OpenCraft -- tools to aid developing and hosting free software projects
# Copyright (C) 2015-2019 OpenCraft <contact@opencraft.com>
#
# This program is free software: you can redistribute it and/or modify
# it under the terms of the GNU Affero General Public License as
# published by the Free Software Foundation, either version 3 of the
# License, or (at your option) any later version.
#
# This program is distributed in the hope that it will be useful,
# but WITHOUT ANY WARRANTY; without even the implied warranty of
# MERCHANTABILITY or FITNESS FOR A PARTICULAR PURPOSE.  See the
# GNU Affero General Public License for more details.
#
# You should have received a copy of the GNU Affero General Public License
# along with this program.  If not, see <http://www.gnu.org/licenses/>.
#
"""
model utils - Tests, mostly for state machine
"""

# Imports #####################################################################
import json
from unittest import TestCase
from unittest.mock import Mock, patch

import ddt
from django.db import models

import consul

from instance.models.utils import (
    get_base_playbook_name,
    ResourceState,
    ResourceStateDescriptor,
    ModelResourceStateDescriptor,
    WrongStateException,
    ConsulAgent,
)

# Tests #######################################################################
from instance.tests.utils import skip_unless_consul_running


class ResourceStateTests(TestCase):
    """
    Basic tests for the ResourceState class
    """

    def test_state_declarations(self):
        """
        Basic properties of a state can be declared easily and read from an instance or class.
        """
        class Alpha(ResourceState):
            """
            The first letter of the greek alphabet
            """
            state_id = 'alpha'

        alpha = Alpha(resource=Mock(), state_manager=Mock())

        self.assertEqual(Alpha.state_id, 'alpha')
        self.assertEqual(alpha.state_id, 'alpha')
        self.assertEqual(Alpha.name, 'Alpha')
        self.assertEqual(alpha.name, 'Alpha')
        self.assertEqual(alpha.description, "The first letter of the greek alphabet")
        self.assertEqual(Alpha.description, "The first letter of the greek alphabet")

        class Beta(ResourceState):
            """ A state called Beta """
            state_id = 'beta'
            name = 'Beta!'
            description = "The second letter of the greek alphabet"

        beta = Beta(resource=Mock(), state_manager=Mock())

        self.assertEqual(Beta.state_id, 'beta')
        self.assertEqual(beta.state_id, 'beta')
        self.assertEqual(Beta.name, 'Beta!')
        self.assertEqual(beta.name, 'Beta!')
        self.assertEqual(Beta.description, "The second letter of the greek alphabet")
        self.assertEqual(beta.description, "The second letter of the greek alphabet")

        # One last check of another docstring format (make sure it has no trailing space):

        class Gamma(ResourceState):
            """ The third letter of the greek alphabet """
            state_id = 'Γ'

        gamma = Gamma(resource=Mock(), state_manager=Mock())

        self.assertEqual(Gamma.state_id, 'Γ')
        self.assertEqual(gamma.state_id, 'Γ')
        self.assertEqual(Gamma.description, "The third letter of the greek alphabet")
        self.assertEqual(gamma.description, "The third letter of the greek alphabet")

    def test_state_enum(self):
        """
        Test the ResourceState.Enum helper class
        """
        class StateSet(ResourceState.Enum):
            """ Enum class """
            class StateA(ResourceState):
                """ StateA """
                state_id = 'a'

            class StateB(ResourceState):
                """ StateB """
                state_id = 'b'

            class Other:
                """ Other object - not a state """

        self.assertIsInstance(StateSet.states, tuple)
        self.assertCountEqual(StateSet.states, [StateSet.StateA, StateSet.StateB])

        # And with inheritance:

        class MoreStates(StateSet):
            """ Inherited enum class """
            class StateC(ResourceState):
                """ StateC """
                state_id = 'c'

        self.assertIsInstance(MoreStates.states, tuple)
        self.assertCountEqual(MoreStates.states, [StateSet.StateA, StateSet.StateB, MoreStates.StateC])


class BaseState(ResourceState):
    """
    The base class for the three test states, State1, State2, and State3
    """


class State1(BaseState):
    """ The first test state """
    state_id = 'state1'
    name = "State 1"


class State2(BaseState):
    """ The second test state """
    state_id = 'state2'
    name = "State 2"


class State3(BaseState):
    """ The third test state """
    state_id = 'state3'
    name = "State 3"


class SimpleResource:
    """
    A simple resource class for test purposes, which has one three-state FSM, 'state'.
    """
    state = ResourceStateDescriptor(
        state_classes=(State1, State2, State3),
        default_state=State1,
    )
    # Define some transitions:
    done_one = state.transition(from_states=State1, to_state=State2)
    done_two = state.transition(from_states=State2, to_state=State3)
    reset_to_one = state.transition(from_states=(State2, State3), to_state=State1)
    reset_to_one_alt = state.transition(from_states=BaseState, to_state=State1)

    return_value = True  # Change this to change the expected return value of most of these methods.

    @state.only_for(State1)
    def method_one(self):
        """ A method that only can be called in state 1 """
        return self.return_value

    @state.only_for(State1)
    def method_one_with_args(self, a, b, c):
        """ A method that only can be called in state 1 """
        return (a * 1) + (b * 2) + (c * 3)

    @state.only_for(State2)
    def method_two(self):
        """ A method that only can be called in state 2 """
        return self.return_value

    @state.only_for(State1, State3)
    def method_odd(self):
        """ A method that only can be called in states 1 or 3 """
        return self.return_value

    @property
    @state.only_for(State1)
    def prop_one(self):
        """ A property whose value is only available in state 1 """
        return self.return_value

    @property
    @state.only_for(State2, State3)
    def prop_two(self):
        """ A property whose value is only available in state 2 or 3 """
        return self.return_value

    @state.only_for(State1, State2)
    def increment_state(self):
        """ Increment the state """
        if isinstance(self.state, State1):
            self.done_one()
        else:
            self.done_two()


class SimpleResourceTestCase(TestCase):
    """
    ResourceStateDescriptor tests that use the SimpleResource class
    """
    make_resource = SimpleResource

    def test_comparison_to_state_class(self):
        """
        Test the overloaded comparison operators
        """
        res1 = self.make_resource()
        res2 = self.make_resource()
        self.assertEqual(res1.state, State1)
        self.assertEqual(res2.state, State1)
        self.assertNotEqual(res1.state, BaseState)
        self.assertNotEqual(res1.state, State2)
        self.assertNotEqual(res2.state, State2)
        self.assertTrue(res1.state == State1)
        self.assertFalse(res1.state != State1)

    def test_comparison_to_state_instance(self):
        """
        Test the syntactic sugar that allows comparing ResourceState instances.
        """
        res1 = self.make_resource()
        res2 = self.make_resource()
        self.assertEqual(res1.state, State1)
        self.assertEqual(res2.state, State1)
        # States are also equal if their instances are equal:
        self.assertEqual(res1.state, res1.state)
        self.assertEqual(hash(res1.state), hash(res1.state))
        # States are also equal if they are the same type but different resources:
        self.assertEqual(res1.state, res2.state)
        self.assertEqual(hash(res1.state), hash(res2.state))
        res2.increment_state()
        self.assertNotEqual(res1.state, res2.state)
        self.assertNotEqual(hash(res1.state), hash(res2.state))

    def test_comparison_to_related_states(self):
        """
        Test that states do not compare as equal to parent/child states.
        (Use proper isinstance() / issubclass() syntax if you want to check that.)
        """
        res = self.make_resource()
        self.assertEqual(res.state, State1)
        base_state = BaseState(Mock(), Mock())

        class ChildOverrideState(State1):
            """ A child of State1 with the same state_id """

        child_state = ChildOverrideState(Mock(), Mock())

        # It's OK for two states that exist to have the same state_id, as long as they are not
        # both used by the same ResourceStateDescriptor.
        self.assertEqual(res.state.state_id, child_state.state_id)

        # The syntactic sugar for comparison should not consider parent or child states equal.
        # (Even if their state_id is the same.)
        # The semantics of this are debatable, but this way is hopefully more clear and consistent.
        self.assertNotEqual(res.state, base_state)
        self.assertNotEqual(hash(res.state), hash(base_state))
        self.assertNotEqual(res.state, child_state)
        self.assertNotEqual(hash(res.state), hash(child_state))

    def test_default_state(self):
        """
        Test that when a resource is initialized it uses the correct default state.
        """
        res = self.make_resource()
        self.assertEqual(res.state, State1)
        self.assertEqual(res.state.name, "State 1")

    def test_one_of(self):
        """
        Test the one_of() helper method
        """
        res = self.make_resource()
        self.assertEqual(res.state, State1)
        self.assertTrue(res.state.one_of(State1))
        self.assertTrue(res.state.one_of(State2, State1, State3))
        self.assertFalse(res.state.one_of(State2, State3))

    def test_unique_state_ids(self):
        """
        It is forbidden to declare a ResourceStateDescriptor which has multiple states with the
        same state_id.
        """
        with self.assertRaisesRegex(AssertionError, "A resource's states must each have a unique state_id"):
            ResourceStateDescriptor(state_classes=(State1, State1, State3), default_state=State1)

        class ChildState(State2):
            """ A child of state2 with the same state_id """

        with self.assertRaisesRegex(AssertionError, "A resource's states must each have a unique state_id"):
            ResourceStateDescriptor(state_classes=(State1, State2, ChildState), default_state=State1)

    def test_missing_state_ids(self):
        """
        It is forbidden to declare ResourceStateDescriptor using states that have no state_id
        """
        self.assertEqual(BaseState.state_id, None)
        with self.assertRaisesRegex(AssertionError, "A resource's states must each declare a state_id string"):
            ResourceStateDescriptor(state_classes=(State1, BaseState), default_state=State1)

    def test_cannot_assign_state(self):
        """
        Ensure that a resource's state cannot be changed by assigning to the state attribute.
        (Instead, a transition should be used.)
        """
        res = self.make_resource()
        expected_message = "You cannot assign to a state machine attribute to change the state."
        with self.assertRaisesRegex(AttributeError, expected_message):
            res.state = State2

    def test_mutator(self):
        """
        Test an example method that changes the state.
        """
        res = self.make_resource()
        self.assertEqual(res.state, State1)
        res.increment_state()
        self.assertEqual(res.state, State2)
        res.increment_state()
        self.assertEqual(res.state, State3)

    def test_disallowed_transition(self):
        """
        Test that disallowed transitions will raise an exception.
        """
        res = self.make_resource()
        self.assertEqual(res.state, State1)
        expected_message = "This transition cannot be used to move from State 1 to State 3"
        with self.assertRaisesRegex(WrongStateException, expected_message):
            res.done_two()
        expected_message = "This transition cannot be used to move from State 1 to State 1"
        with self.assertRaisesRegex(WrongStateException, expected_message):
            res.reset_to_one()

    def test_multiple_from_states(self):
        """
        Test that transitions can be defined with multiple from_states.
        """
        res = self.make_resource()
        res.increment_state()
        res.increment_state()
        self.assertEqual(res.state, State3)
        res.reset_to_one()
        self.assertEqual(res.state, State1)

    def test_inherited_from_states(self):
        """
        Test that transitions can be defined with from_states specifying a base class or mixin.
        """
        res = self.make_resource()
        res.increment_state()
        self.assertEqual(res.state, State2)
        res.reset_to_one_alt()
        self.assertEqual(res.state, State1)

    def test_method_only_for(self):
        """
        Test that the @state.only_for() decorator works when used to decorate methods.
        """
        res = self.make_resource()
        self.assertEqual(res.state, State1)

        # In State 1, we can call method_one():
        res.return_value = 'A'
        self.assertEqual(res.method_one(), 'A')
        self.assertEqual(res.method_one.is_available(), True)

        # In State 1, we can call method_one_with_args():
        self.assertEqual(res.method_one_with_args(4, 5, c=6), 32)
        self.assertEqual(res.method_one_with_args.is_available(), True)

        # But not method_two()
        expected_message = "The method 'method_two' cannot be called in this state \\(State 1 / State1\\)."
        with self.assertRaisesRegex(WrongStateException, expected_message):
            res.method_two()
        self.assertEqual(res.method_two.is_available(), False)

        # In State 1, we can call method_odd():
        res.return_value = 'B'
        self.assertEqual(res.method_odd(), 'B')
        self.assertEqual(res.method_odd.is_available(), True)

        # Go to State 2:
        res.increment_state()
        self.assertEqual(res.state, State2)

        expected_message = "The method 'method_one' cannot be called in this state \\(State 2 / State2\\)."
        with self.assertRaisesRegex(WrongStateException, expected_message):
            res.method_one()
        self.assertEqual(res.method_one.is_available(), False)

        res.return_value = 'C'
        self.assertEqual(res.method_two(), 'C')
        self.assertEqual(res.method_two.is_available(), True)

    def test_property_only_for(self):
        """
        Test that the @state.only_for() decorator works with the @property decorator.
        """
        res = self.make_resource()
        self.assertEqual(res.state, State1)

        # In State 1, we can access .prop_one:
        res.return_value = 'A'
        self.assertEqual(res.prop_one, 'A')
        res.return_value = 'B'
        self.assertEqual(res.prop_one, 'B')

        # But not .prop_two:
        expected_message = "The method 'prop_two' cannot be called in this state \\(State 1 / State1\\)."
        with self.assertRaisesRegex(WrongStateException, expected_message):
            dummy = res.prop_two


class DjangoResource:
    """
    Same as SimpleResource but django-backed
    """
    state = ModelResourceStateDescriptor(
        state_classes=(State1, State2, State3),
        default_state=State1,
        model_field_name='backing_field',
    )

    backing_field = models.CharField(max_length=100, choices=state.model_field_choices)

    # Define some transitions:
    done_one = state.transition(from_states=State1, to_state=State2)
    done_two = state.transition(from_states=State2, to_state=State3)
    reset_to_one = state.transition(from_states=(State2, State3), to_state=State1)
    reset_to_one_alt = state.transition(from_states=BaseState, to_state=State1)

    return_value = True  # Change this to change the expected return value of most of these methods.

    @state.only_for(State1)
    def method_one(self):
        """ A method that only can be called in state 1 """
        return self.return_value

    @state.only_for(State1)
    def method_one_with_args(self, a, b, c):
        """ A method that only can be called in state 1 """
        return (a * 1) + (b * 2) + (c * 3)

    @state.only_for(State2)
    def method_two(self):
        """ A method that only can be called in state 2 """
        return self.return_value

    @state.only_for(State1, State3)
    def method_odd(self):
        """ A method that only can be called in states 1 or 3 """
        return self.return_value

    @property
    @state.only_for(State1)
    def prop_one(self):
        """ A property whose value is only available in state 1 """
        return self.return_value

    @property
    @state.only_for(State2, State3)
    def prop_two(self):
        """ A property whose value is only available in state 2 or 3 """
        return self.return_value

    @state.only_for(State1, State2)
    def increment_state(self):
        """ Increment the state """
        if isinstance(self.state, State1):
            self.done_one()
        else:
            self.done_two()


class DjangoResourceTest(SimpleResourceTestCase):
    """
    Run the same tests as in SimpleResourceTestCase, but using DjangoResource.
    """
    make_resource = DjangoResource

    def setUp(self):
        self.make_resource.save = Mock()

    def test_model_field_choices(self):
        """
        Test that ModelResourceStateDescriptor produces a sensible set of field choices.
        """
        model_field_choices = self.make_resource.state.model_field_choices
        expected_model_field_choices = [
            ('state1', 'State1'),
            ('state2', 'State2'),
            ('state3', 'State3'),
        ]
        self.assertEqual(model_field_choices, expected_model_field_choices)

    def test_mutator(self):
        """
        Test an example method that changes the state.
        """
        res = self.make_resource()
        self.assertEqual(res.state, State1)
        self.assertEqual(self.make_resource.save.call_count, 1)
        self.make_resource.save.assert_called_with(update_fields=['backing_field'])
        res.increment_state()
        self.assertEqual(res.state, State2)
        self.assertEqual(self.make_resource.save.call_count, 2)
        self.make_resource.save.assert_called_with(update_fields=['backing_field'])
        res.increment_state()
        self.assertEqual(res.state, State3)
        self.assertEqual(self.make_resource.save.call_count, 3)
        self.make_resource.save.assert_called_with(update_fields=['backing_field'])


@skip_unless_consul_running()
class ConsulAgentTest(TestCase):
    """
    A Test Case for ConsulAgent class that acts as a helper between this
    code base and consul client'
    """
    def setUp(self):
        self.prefix = 'this/dummy/prefix/'
        self.client = consul.Consul()
        self.agent = ConsulAgent()
        self.prefixed_agent = ConsulAgent(prefix=self.prefix)

        if self.client.kv.get('', recurse=True)[1]:
            self.skipTest('Consul contains unknown values!')

    def test_init(self):
        """
        Tests ConsulAgent's init method and the data it's expected to receive and set.
        """
        agent = ConsulAgent()
        self.assertEqual(agent.prefix, '')
        self.assertIsInstance(agent._client, consul.Consul)

        # With custom parameters
        prefix = 'custom_prefix'
        agent = ConsulAgent(prefix=prefix)
        self.assertEqual(agent.prefix, prefix)
        self.assertIsInstance(agent._client, consul.Consul)

    def test_get_no_prefix(self):
        """
        Tests getting bare keys of different data types from Consul's Key-Value store.
        """
        agent = ConsulAgent()

        # Test string values
        key = 'string_key'
        stored_value = 'String Value'
        self.client.kv.put(key, stored_value)

        fetched_value = agent.get(key)
        self.assertIsInstance(fetched_value, str)
        self.assertEqual(fetched_value, stored_value)

        # Test integer values
        key = 'int_key'
        stored_value = 23
        self.client.kv.put(key, str(stored_value))

        fetched_value = agent.get(key)
        self.assertIsInstance(fetched_value, int)
        self.assertEqual(fetched_value, stored_value)

        # Test float values
        key = 'float_key'
        stored_value = 23.23
        self.client.kv.put(key, str(stored_value))

        fetched_value = agent.get(key)
        self.assertIsInstance(fetched_value, float)
        self.assertEqual(fetched_value, stored_value)

        # Test list values
        key = 'list_key'
        stored_value = [{'nice': 'good'}, {'awesome': 'things'}]
        self.client.kv.put(key, json.dumps(stored_value))

        fetched_value = agent.get(key)
        self.assertIsInstance(fetched_value, list)
        self.assertEqual(fetched_value, stored_value)

        # Test dict values
        key = 'dict_key'
        stored_value = {'nice': 'good', 'awesome': 'things'}
        self.client.kv.put(key, json.dumps(stored_value))

        fetched_value = agent.get(key)
        self.assertIsInstance(fetched_value, dict)
        self.assertEqual(fetched_value, stored_value)

        # Test other (boolean) objects
        key = 'random_key'
        stored_value = True
        self.client.kv.put(key, str(stored_value))

        fetched_value = agent.get(key)
        self.assertIsInstance(fetched_value, str)
        self.assertEqual(fetched_value, str(stored_value))

    def test_get_with_prefix(self):
        """
        Tests getting a prefixed key of different data types from Consul's KEy-Value store.
        """
        prefix = 'some-dummy/prefix/'
        agent = ConsulAgent(prefix=prefix)

        # Test string values
        key = 'string_key'
        stored_value = 'String Value'
        self.client.kv.put(prefix + key, stored_value)

        fetched_value = agent.get(key)
        self.assertIsInstance(fetched_value, str)
        self.assertEqual(fetched_value, stored_value)

        # Test integer values
        key = 'int_key'
        stored_value = 23
        self.client.kv.put(prefix + key, str(stored_value))

        fetched_value = agent.get(key)
        self.assertIsInstance(fetched_value, int)
        self.assertEqual(fetched_value, stored_value)

        # Test float values
        key = 'float_key'
        stored_value = 23.23
        self.client.kv.put(prefix + key, str(stored_value))

        fetched_value = agent.get(key)
        self.assertIsInstance(fetched_value, float)
        self.assertEqual(fetched_value, stored_value)

        # Test list values
        key = 'list_key'
        stored_value = [{'nice': 'good'}, {'awesome': 'things'}]
        self.client.kv.put(prefix + key, json.dumps(stored_value))

        fetched_value = agent.get(key)
        self.assertIsInstance(fetched_value, list)
        self.assertEqual(fetched_value, stored_value)

        # Test dict values
        key = 'dict_key'
        stored_value = {'nice': 'good', 'awesome': 'things'}
        self.client.kv.put(prefix + key, json.dumps(stored_value))

        fetched_value = agent.get(key)
        self.assertIsInstance(fetched_value, dict)
        self.assertEqual(fetched_value, stored_value)

        # Test other (boolean) objects
        key = 'random_key'
        stored_value = True
        self.client.kv.put(prefix + key, str(stored_value))

        fetched_value = agent.get(key)
        self.assertIsInstance(fetched_value, str)
        self.assertEqual(fetched_value, str(stored_value))

    def test_put_no_prefix(self):
        """
        Will test the put functionality on Consul with different data types with no prefix on keys.
        """
        agent = ConsulAgent()

        # Put string values
        key = 'key'
        value = 'value'
        agent.put(key, value)

        _, data = self.client.kv.get(key)
        fetched_value = data['Value'].decode()
        self.assertEqual(fetched_value, value)

        # Put int values
        key = 'key'
        value = 1
        agent.put(key, value)

        _, data = self.client.kv.get(key)
        fetched_value = data['Value'].decode()
        self.assertEqual(fetched_value, str(value))

        # Put float values
        key = 'key'
        value = 1.1
        agent.put(key, value)

        _, data = self.client.kv.get(key)
        fetched_value = data['Value'].decode()
        self.assertEqual(fetched_value, str(value))

        # Put list values
        key = 'key'
        value = [1, 2, 3, 5]
        agent.put(key, value)

        _, data = self.client.kv.get(key)
        fetched_value = data['Value'].decode()
        self.assertEqual(fetched_value, json.dumps(value))

        # Put dict values
        key = 'key'
        value = {'key': 'value', 'another_key': 12}
        agent.put(key, value)

        _, data = self.client.kv.get(key)
        fetched_value = data['Value'].decode()
        self.assertEqual(fetched_value, json.dumps(value))

        # Put other values
        key = 'key'
        value = False
        agent.put(key, value)

        _, data = self.client.kv.get(key)
        fetched_value = data['Value'].decode()
        self.assertEqual(fetched_value, json.dumps(value))

    def test_put_with_prefix(self):
        """
        Will test the put functionality on Consul with different data types after prefixing the keys.
        """
        prefix = 'some/testing-prefix'
        agent = ConsulAgent(prefix=prefix)
        # Put string values
        key = 'key'
        value = 'value'
        agent.put(key, value)

        _, data = self.client.kv.get(prefix + key)
        fetched_value = data['Value'].decode()
        self.assertEqual(fetched_value, value)

        # Put int values
        key = 'key'
        value = 1
        agent.put(key, value)

        _, data = self.client.kv.get(prefix + key)
        fetched_value = data['Value'].decode()
        self.assertEqual(fetched_value, str(value))

        # Put float values
        key = 'key'
        value = 1.1
        agent.put(key, value)

        _, data = self.client.kv.get(prefix + key)
        fetched_value = data['Value'].decode()
        self.assertEqual(fetched_value, str(value))

        # Put list values
        key = 'key'
        value = [1, 2, 3, 5]
        agent.put(key, value)

        _, data = self.client.kv.get(prefix + key)
        fetched_value = data['Value'].decode()
        self.assertEqual(fetched_value, json.dumps(value))

        # Put dict values
        key = 'key'
        value = {'key': 'value', 'another_key': 12}
        agent.put(key, value)

        _, data = self.client.kv.get(prefix + key)
        fetched_value = data['Value'].decode()
        self.assertEqual(fetched_value, json.dumps(value))

        # Put other values
        key = 'key'
        value = False
        agent.put(key, value)

        _, data = self.client.kv.get(prefix + key)
        fetched_value = data['Value'].decode()
        self.assertEqual(fetched_value, json.dumps(value))

    def test_delete_no_prefix(self):
        """
        Will test whether a key is gonna be deleted or not from the Key-Value store.
        """
        agent = ConsulAgent()
        self.client.kv.put('key', 'value')
        self.client.kv.put('another_key', 'another value')
        self.client.kv.put('dummy_key', '1')

        _, values = self.client.kv.get('', recurse=True)
        self.assertEqual(len(values), 3)

        agent.delete('key')
        _, values = self.client.kv.get('', recurse=True)
        self.assertEqual(len(values), 2)

    def test_delete_with_prefix(self):
        """
        Delete with prefix will delete the given key from a prefixed agent.
        """
        prefix = 'nice-prefix'
        agent = ConsulAgent(prefix=prefix)
        self.client.kv.put(prefix + 'key', 'value')
        self.client.kv.put(prefix + 'another_key', 'another value')
        self.client.kv.put('dummy_key', '1')

        _, values = self.client.kv.get('', recurse=True)
        self.assertEqual(len(values), 3)

        agent.delete('key')
        _, values = self.client.kv.get('', recurse=True)
        self.assertEqual(len(values), 2)

        agent.delete('dummy_key')
        _, values = self.client.kv.get('', recurse=True)
        self.assertEqual(len(values), 2)

    def test_purge_no_prefix(self):
        """
        Purging with no prefix will remove all of the keys from Consul's Key-Value store
        """
        agent = ConsulAgent()
        self.client.kv.put('key', 'value')
        self.client.kv.put('another_key', 'another value')
        self.client.kv.put('dummy_key', '1')

        _, values = self.client.kv.get('', recurse=True)
        self.assertEqual(len(values), 3)

        agent.purge()
        _, values = self.client.kv.get('', recurse=True)
        self.assertIsNone(values)

    def test_purge_with_prefix(self):
        """
        Purging with prefix should only remove the prefixed keys with the given prefix.
        All other values must not be touched.
        """
        prefix = 'nice-prefix'
        agent = ConsulAgent(prefix=prefix)
        self.client.kv.put(prefix + 'key', 'value')
        self.client.kv.put(prefix + 'another_key', 'another value')
        self.client.kv.put('dummy_key', '1')

        _, values = self.client.kv.get('', recurse=True)
        self.assertEqual(len(values), 3)

        agent.purge()
        _, values = self.client.kv.get('', recurse=True)
        self.assertEqual(len(values), 1)

    def test_cast_value(self):
        """
        Test the supported casted values in our Consul agent. Currently supporting integers,
        floats, lists, dictionaries and strings
        """
        self.assertEqual(self.agent._cast_value(b'string'), 'string')
        self.assertEqual(self.agent._cast_value(bytes('ãáé string', 'utf-8')), 'ãáé string')
        self.assertEqual(self.agent._cast_value(b'1'), 1)
        self.assertEqual(self.agent._cast_value(b'1.3'), 1.3)

        list_value = [{'test': 'value'}, {'another': 'test'}]
        fetched_value = json.dumps(list_value).encode()
        self.assertEqual(self.agent._cast_value(fetched_value), list_value)

        dict_value = {'test': 'value', 'another': 'test'}
        fetched_value = json.dumps(dict_value).encode()
        self.assertEqual(self.agent._cast_value(fetched_value), dict_value)
        self.assertIsNone(self.agent._cast_value(None))

    def test_is_json_serializable(self):
        """
        Tests that lists and dicts are identified as json objects or not.
        """
        self.assertTrue(self.agent._is_json_serializable([1, 2, 3, 4, 5]))
        self.assertTrue(self.agent._is_json_serializable({'key': 'value'}))
        self.assertTrue(self.agent._is_json_serializable(False))

        self.assertFalse(self.agent._is_json_serializable('nope'))
        self.assertFalse(self.agent._is_json_serializable(1))
        self.assertFalse(self.agent._is_json_serializable(1.1))

    @patch.object(consul.Consul.KV, 'get')
    @patch.object(consul.Consul.KV, 'put')
    def test_create_or_update_dict(self, mock_kv_put, mock_kv_get):
        """
        Tests create or update dict.
        """
        test_dict = {'key1': 'value1', 'key2': 'value2', 'version': 1}
        mock_kv_get.side_effect = [(1, {'Value': json.dumps(test_dict).encode('utf-8')}), (1, None)]
        self.agent.create_or_update_dict({'key1': 'value1', 'key2': 'value2'})
        # Assert the same object is saved
        self.assertFalse(len(mock_kv_put.mock_calls))

        mock_kv_get.side_effect = [(1, {'Value': json.dumps(test_dict).encode('utf-8')}), (1, None)]
        self.agent.create_or_update_dict({'key1': 'value1-update'})
        test_dict['key1'] = 'value1-update'
        test_dict['version'] = 2
        # Assert only one key changed and the version was updated
        self.assertEqual(len(mock_kv_put.mock_calls), 1)
        _, args, _ = mock_kv_put.mock_calls[0]
        self.assertEqual(args[0], self.agent.prefix)
        self.assertDictEqual(test_dict, json.loads(args[1].decode('utf-8')))

    @patch.object(consul.Consul.KV, 'get')
    @patch.object(consul.Consul.KV, 'put')
    def test_delete_dict_key(self, mock_kv_put, mock_kv_get):
        """
        Test deleting a single key from a stored dictionary.
        """
        test_dict = {'key1': 'value1', 'key2': 'value2', 'version': 1}
        mock_kv_get.side_effect = [(1, {'Value': json.dumps(test_dict).encode('utf-8')}), (1, None)]
        self.agent.delete_dict_key('key1')
        self.assertEqual(len(mock_kv_put.mock_calls), 1)
        _, args, _ = mock_kv_put.mock_calls[0]
        self.assertEqual(args[0], self.agent.prefix)
        self.assertDictEqual({'key2': 'value2', 'version': 2}, json.loads(args[1].decode('utf-8')))

    @patch.object(consul.Consul.KV, 'delete')
    def test_remove_dict(self, mock_kv_delete):
        """
        Test delete a config dict.
        """
        self.agent.remove_dict()
        mock_kv_delete.assert_called_with(self.agent.prefix)

<<<<<<< HEAD
    @patch.object(consul.Consul.KV, 'put')
    @patch(
        'instance.models.utils.ConsulAgent._get_keys_as_dict',
        return_value={
            'key1': {
                'Value': 'value1'
            },
            'key2': {
                'Value': 'value2'
            },
            'version': {
                'Value': 2
            }
        }
    )
    def test_consolidate_values_to_dict(self, mock_get_keys, mock_kv_put):
        """
        Test consolidate old format values into one key/value pair.
        """
        self.agent.consolidate_values_to_dict()
        self.assertEqual(len(mock_kv_put.mock_calls), 1)
        _, args, _ = mock_kv_put.mock_calls[0]
        self.assertEqual(args[0], self.agent.prefix)
        self.assertDictEqual(
            {
                'key1': 'value1',
                'key2': 'value2',
                'version': 2,
            },
            json.loads(args[1].decode('utf-8'))
        )

=======
>>>>>>> 66890ee3
    def tearDown(self):
        self.client.kv.delete('', recurse=True)


@ddt.ddt
class PlaybookNameSelectorTestCase(TestCase):
    """
    Checks if get_base_playbook_name returns correct values
    """
    @ddt.data(
        # Old playbook name
        ('open-release/ginkgo.1', 'playbooks/edx_sandbox.yml'),
        ('opencraft-release/ginkgo.2', 'playbooks/edx_sandbox.yml'),
        ('open-release/hawthorn.1', 'playbooks/edx_sandbox.yml'),
        ('opencraft-release/hawthorn.2', 'playbooks/edx_sandbox.yml'),
        # New playbook name and defaults
        ('', 'playbooks/openedx_native.yml'),
        ('master', 'playbooks/openedx_native.yml'),
        ('open-release/ironwood.master', 'playbooks/openedx_native.yml'),
        ('opencraft-release/ironwood.master', 'playbooks/openedx_native.yml'),
    )
    @ddt.unpack
    def test_get_base_playbook_name(self, openedx_release, playbook_name):
        """
        Test the overloaded comparison operators
        """
        self.assertEqual(get_base_playbook_name(openedx_release), playbook_name)<|MERGE_RESOLUTION|>--- conflicted
+++ resolved
@@ -942,41 +942,6 @@
         self.agent.remove_dict()
         mock_kv_delete.assert_called_with(self.agent.prefix)
 
-<<<<<<< HEAD
-    @patch.object(consul.Consul.KV, 'put')
-    @patch(
-        'instance.models.utils.ConsulAgent._get_keys_as_dict',
-        return_value={
-            'key1': {
-                'Value': 'value1'
-            },
-            'key2': {
-                'Value': 'value2'
-            },
-            'version': {
-                'Value': 2
-            }
-        }
-    )
-    def test_consolidate_values_to_dict(self, mock_get_keys, mock_kv_put):
-        """
-        Test consolidate old format values into one key/value pair.
-        """
-        self.agent.consolidate_values_to_dict()
-        self.assertEqual(len(mock_kv_put.mock_calls), 1)
-        _, args, _ = mock_kv_put.mock_calls[0]
-        self.assertEqual(args[0], self.agent.prefix)
-        self.assertDictEqual(
-            {
-                'key1': 'value1',
-                'key2': 'value2',
-                'version': 2,
-            },
-            json.loads(args[1].decode('utf-8'))
-        )
-
-=======
->>>>>>> 66890ee3
     def tearDown(self):
         self.client.kv.delete('', recurse=True)
 

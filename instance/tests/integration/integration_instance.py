--- conflicted
+++ resolved
@@ -275,9 +275,6 @@
                 break
         self.assertEqual(settings.S3_VERSION_EXPIRATION, days)
 
-<<<<<<< HEAD
-    @skipIf(TEST_GROUP is not None and TEST_GROUP != '1', "Test not in test group.")
-=======
     def assert_load_balanced_domains(self, instance):
         """
         Ensure instance has extra custom domains correctly configured.
@@ -302,7 +299,7 @@
             expected_domain_names
         )
 
->>>>>>> 1afd8de5
+    @skipIf(TEST_GROUP is not None and TEST_GROUP != '1', "Test not in test group.")
     @override_settings(INSTANCE_STORAGE_TYPE='s3')
     def test_spawn_appserver(self):
         """

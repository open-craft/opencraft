--- conflicted
+++ resolved
@@ -168,11 +168,7 @@
     async_to_sync(channel_layer.group_send)('ws', {'type': 'notification', 'message': data})
 
 
-<<<<<<< HEAD
-def build_instance_config_diff(instance_config: 'BetaTestApplication', instance=None):
-=======
 def build_instance_config_diff(instance_config, instance=None):
->>>>>>> 5804a200
     """
     Builds an configuration diff for the provided instance configuration.
 

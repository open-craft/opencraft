import * as React from 'react';
import { InstancesModel } from 'console/models';
import { StaticContentOverrides, ThemeSchema } from 'ocim-client';
import {
  ConsolePage,
  ConsolePageCustomizationContainer
} from 'console/components';
import { WrappedMessage } from 'utils/intl';
import { Col, Row } from 'react-bootstrap';
import {
  CollapseEditArea,
  ColorInputField,
  HeroPreview,
  ImageUploadField,
  TextInputField
} from 'ui/components';
import {
  clearErrorMessage,
  updateImages,
  updateStaticContentOverridesFieldValue,
  updateThemeFieldValue
} from 'console/actions';
import { RootState } from 'global/state';
import { connect } from 'react-redux';
import messages from './displayMessages';
import './styles.scss';

interface State {
  title: string;
  subtitle: string;
  renderBool: boolean;
}

interface ActionProps {
  clearErrorMessage: Function;
  updateThemeFieldValue: Function;
  updateImages: Function;
  updateStaticContentOverridesFieldValue: Function;
}

interface StateProps extends InstancesModel {}

interface Props extends StateProps, ActionProps {}

/**
 * Extracts title and subtitle from values coming from the backend
 * using regex and returns object.
 *
 * It requires passing props to allow use in componentDidUpdate with prevProps.
 * Return empty values if props don't exist yet.
 */
const getHeroContents = (props: Props) => {
  const instanceData = props.activeInstance.data;
  let title = '';
  let subtitle = '';

  if (
    instanceData &&
    instanceData.draftStaticContentOverrides &&
    instanceData.draftStaticContentOverrides.homepageOverlayHtml
  ) {
    const { draftStaticContentOverrides } = props.activeInstance.data!;
    const heroHtmlRegex = /^<h1>(.*)<\/h1><p>(.*)<\/p>$/;
    const matched = heroHtmlRegex.exec(
      draftStaticContentOverrides!.homepageOverlayHtml as string
    );
    // Update variables if matched
    title = matched ? matched[1] : '';
    subtitle = matched ? matched[2] : '';
  }

  return {
    title,
    subtitle
  };
};

export class HeroComponent extends React.PureComponent<Props, State> {
  constructor(props: Props) {
    super(props);

    this.state = {
      title: '',
      subtitle: '',
      renderBool: true
    };
  }

  public componentDidMount() {
    this.checkAndUpdateState();
  }

  public componentDidUpdate() {
    this.checkAndUpdateState();
  }

  private getUpdatedTitleAndUpdatedSubtitle = () => {
    const { draftStaticContentOverrides } = this.props.activeInstance.data!;
    const heroHtmlRegex = /^<h1>(.*)<\/h1><p>(.*)<\/p>$/;
    const matched = heroHtmlRegex.exec(
      draftStaticContentOverrides!.homepageOverlayHtml as string
    );
    const updatedTitle = matched ? matched[1] : '';
    const updatedSubtitle = matched ? matched[2] : '';
    return { updatedTitle, updatedSubtitle };
  };

  private checkAndUpdateState = () => {
    if (
      this.homePageOverlayHtmlExists() &&
      (this.state.title === '' || this.state.subtitle === '') &&
      this.state.renderBool === true
    ) {
      const {
        updatedTitle,
        updatedSubtitle
      } = this.getUpdatedTitleAndUpdatedSubtitle();
      this.setState({
        title: updatedTitle,
        subtitle: updatedSubtitle,
        renderBool: false
      });
    }
  };

  private activeInstanceDataExists = () => {
    return this.props.activeInstance && this.props.activeInstance.data;
  };

  private themeConfigExists = () => {
    return (
      this.activeInstanceDataExists() &&
      this.props.activeInstance.data!.draftThemeConfig
    );
  };

  private staticContentOverridesExists = () => {
    return (
      this.activeInstanceDataExists() &&
      this.props.activeInstance.data!.draftStaticContentOverrides
    );
  };

  private homePageOverlayHtmlExists = () => {
    return (
      this.activeInstanceDataExists() &&
      this.staticContentOverridesExists() &&
      this.props.activeInstance.data!.draftStaticContentOverrides!
        .homepageOverlayHtml
    );
  };

  private onChange = (e: React.ChangeEvent<HTMLInputElement>) => {
    const field = e.target.name;
    const { value } = e.target;

    if (field === 'title') {
      this.setState({
        title: value
      });
    } else if (field === 'subtitle') {
      this.setState({
        subtitle: value
      });
    }
  };

  private updateHeroText = () => {
    if (this.activeInstanceDataExists() && this.state.title.trim().length > 0) {
      const homepageOverlayHtml = `<h1>${this.state.title}</h1><p>${this.state.subtitle}</p>`;
      this.props.updateStaticContentOverridesFieldValue(
        this.props.activeInstance.data!.id,
        'homepageOverlayHtml',
        homepageOverlayHtml
      );
    }
    if (this.state.title === '' || this.state.subtitle === '') {
      this.setState({
        renderBool: true
      });
    }
  };

  resetHeroValue = (valueName: string) => {
    const data = {
      ...getHeroContents(this.props),
      [valueName]: ''
    };

    if (this.activeInstanceDataExists()) {
      const homepageOverlayHtml = `<h1>${data.title}</h1><p>${data.subtitle}</p>`;
      this.props.updateStaticContentOverridesFieldValue(
        this.props.activeInstance.data!.id,
        'homepageOverlayHtml',
        homepageOverlayHtml
      );
    }
  };

  private onChangeColor = (fieldName: string, newColor: string) => {
    if (this.activeInstanceDataExists()) {
      this.props.updateThemeFieldValue(
        this.props.activeInstance.data!.id,
        fieldName,
        newColor
      );
    }
  };

  private updateImage = (imageName: string, image: File) => {
    if (this.activeInstanceDataExists()) {
      this.props.updateImages(
        this.props.activeInstance.data!.id,
        imageName,
        image
      );
    }
  };

  private removeImage = (imageName: string) => {
    if (this.activeInstanceDataExists()) {
      this.props.updateImages(
        this.props.activeInstance.data!.id,
        imageName,
        ''
      );
    }
  };

  public render() {
    const instance = this.props.activeInstance;
    let themeData: undefined | ThemeSchema;
    let staticContentOverrides: undefined | StaticContentOverrides;

    // Fixing state lifecycle management issues
    const dataFromProps = getHeroContents(this.props);
    const heroTitleKey = `title_${dataFromProps.title}`;
    const heroSubtitleKey = `subtitle_${dataFromProps.subtitle}`;

    if (this.themeConfigExists()) {
      themeData = instance.data!.draftThemeConfig;
    }

    if (this.staticContentOverridesExists()) {
      staticContentOverrides = instance.data!.draftStaticContentOverrides;
    }
    return (
      <div className="hero-page">
        <ConsolePage contentLoading={this.props.loading}>
          <ConsolePageCustomizationContainer>
            <Row>
              <Col md={9}>
                <h2>
                  <WrappedMessage id="hero" messages={messages} />
                </h2>
                <p>
                  <WrappedMessage id="heroDescription" messages={messages} />
                </p>
              </Col>
            </Row>
            {themeData && themeData.version === 1 && (
              <div>
                <Row>
                  <Col>
                    {this.themeConfigExists() &&
                      this.staticContentOverridesExists() && (
                        <HeroPreview
                          heroCoverImage={instance.data!.heroCoverImage || ''}
                          homePageHeroTitleColor={
                            themeData.homePageHeroTitleColor
                          }
                          homePageHeroSubtitleColor={
                            themeData!.homePageHeroSubtitleColor
                          }
                          homepageOverlayHtml={
                            staticContentOverrides!.homepageOverlayHtml
                          }
                        />
                      )}
                  </Col>
                </Row>
                <CollapseEditArea initialExpanded>
                  <Row>
                    <Col>
                      <span className="section-title">
                        <WrappedMessage id="heroText" messages={messages} />
                      </span>
                    </Col>
                  </Row>
                  <Row className="title-customization-fields">
                    <Col md={6}>
                      <TextInputField
                        fieldName="title"
                        messages={messages}
                        value={this.state.title}
                        onBlur={this.updateHeroText}
                        onChange={this.onChange}
                        reset={() => {
                          this.resetHeroValue('title');
                        }}
                        key={heroTitleKey}
                      />
<<<<<<< HEAD
                    )}
                </Col>
              </Row>
            )}
            <CollapseEditArea initialExpanded>
              <Row>
                <Col>
                  <h2>
                    <WrappedMessage id="heroText" messages={messages} />
                  </h2>
                </Col>
              </Row>
              <Row>
                <Col md={6}>
                  <TextInputField
                    fieldName="title"
                    messages={messages}
                    value={this.state.title || ''}
                    onBlur={this.updateHeroText}
                    onChange={this.onChange}
                  />
                </Col>
                <Col md={6}>
                  <TextInputField
                    fieldName="subtitle"
                    messages={messages}
                    value={this.state.subtitle || ''}
                    onBlur={this.updateHeroText}
                    onChange={this.onChange}
                  />
                </Col>
              </Row>
              <Row className="hero-customizations">
                <Col md={4}>
                  <ImageUploadField
                    // prettier-ignore
                    customUploadMessage={(
                      <WrappedMessage id="uploadHeroCoverImage" messages={messages} />
                    )}
                    updateImage={(image: File) => {
                      this.updateImage('heroCoverImage', image);
                    }}
                    clearError={() => {
                      this.props.clearErrorMessage('heroCover');
                    }}
                    recommendedSize="1200x250px"
                  />
                  {this.activeInstanceDataExists() &&
                    instance.data!.heroCoverImage && (
                      <button
                        className="reset-value"
                        type="button"
                        onClick={() => {
                          this.removeImage('heroCoverImage');
=======
                    </Col>
                    <Col md={6}>
                      <TextInputField
                        fieldName="subtitle"
                        messages={messages}
                        value={this.state.subtitle}
                        onBlur={this.updateHeroText}
                        onChange={this.onChange}
                        reset={() => {
                          this.resetHeroValue('subtitle');
>>>>>>> b58f24ce
                        }}
                        key={heroSubtitleKey}
                      />
                    </Col>
                  </Row>

                  <Row>
                    <Col>
                      <span className="section-title">
                        <WrappedMessage id="heroStyling" messages={messages} />
                      </span>
                    </Col>
                  </Row>

                  <Row className="hero-customizations">
                    <Col key="heroTitleColor">
                      <ColorInputField
                        fieldName="homePageHeroTitleColor"
                        initialValue={themeData.homePageHeroTitleColor || ''}
                        onChange={this.onChangeColor}
                        messages={messages}
                        loading={instance.loading.includes('draftThemeConfig')}
                        hideTooltip
                      />
                    </Col>
                    <Col key="heroSubtitleColor">
                      <ColorInputField
                        fieldName="homePageHeroSubtitleColor"
                        initialValue={themeData.homePageHeroSubtitleColor || ''}
                        onChange={this.onChangeColor}
                        messages={messages}
                        loading={instance.loading.includes('draftThemeConfig')}
                        hideTooltip
                      />
                    </Col>
                  </Row>
                  <Row>
                    <Col>
                      <ImageUploadField
                        // prettier-ignore
                        customUploadMessage={(
                          <WrappedMessage id="uploadHeroCoverImage" messages={messages} />
                        )}
                        updateImage={(image: File) => {
                          this.updateImage('heroCoverImage', image);
                        }}
                        clearError={() => {
                          this.props.clearErrorMessage('heroCover');
                        }}
                        recommendedSize="1200x250px"
                        reset={() => {
                          if (
                            this.activeInstanceDataExists() &&
                            instance.data!.heroCoverImage
                          ) {
                            this.removeImage('heroCoverImage');
                          }
                        }}
                      />
                    </Col>
                  </Row>
                </CollapseEditArea>
              </div>
            )}
          </ConsolePageCustomizationContainer>
        </ConsolePage>
      </div>
    );
  }
}

export const Hero = connect<StateProps, ActionProps, {}, Props, RootState>(
  (state: RootState) => state.console,
  {
    clearErrorMessage,
    updateThemeFieldValue,
    updateImages,
    updateStaticContentOverridesFieldValue
  }
)(HeroComponent);<|MERGE_RESOLUTION|>--- conflicted
+++ resolved
@@ -38,9 +38,9 @@
   updateStaticContentOverridesFieldValue: Function;
 }
 
-interface StateProps extends InstancesModel {}
-
-interface Props extends StateProps, ActionProps {}
+interface StateProps extends InstancesModel { }
+
+interface Props extends StateProps, ActionProps { }
 
 /**
  * Extracts title and subtitle from values coming from the backend
@@ -94,30 +94,17 @@
     this.checkAndUpdateState();
   }
 
-  private getUpdatedTitleAndUpdatedSubtitle = () => {
-    const { draftStaticContentOverrides } = this.props.activeInstance.data!;
-    const heroHtmlRegex = /^<h1>(.*)<\/h1><p>(.*)<\/p>$/;
-    const matched = heroHtmlRegex.exec(
-      draftStaticContentOverrides!.homepageOverlayHtml as string
-    );
-    const updatedTitle = matched ? matched[1] : '';
-    const updatedSubtitle = matched ? matched[2] : '';
-    return { updatedTitle, updatedSubtitle };
-  };
-
   private checkAndUpdateState = () => {
     if (
       this.homePageOverlayHtmlExists() &&
       (this.state.title === '' || this.state.subtitle === '') &&
       this.state.renderBool === true
     ) {
-      const {
-        updatedTitle,
-        updatedSubtitle
-      } = this.getUpdatedTitleAndUpdatedSubtitle();
-      this.setState({
-        title: updatedTitle,
-        subtitle: updatedSubtitle,
+      const { title, subtitle } = getHeroContents(this.props);
+
+      this.setState({
+        title: title,
+        subtitle: subtitle,
         renderBool: false
       });
     }
@@ -194,6 +181,12 @@
         'homepageOverlayHtml',
         homepageOverlayHtml
       );
+      const { title, subtitle } = getHeroContents(this.props);
+      this.setState({
+        title: title,
+        subtitle: subtitle,
+        renderBool: false
+      });
     }
   };
 
@@ -300,62 +293,6 @@
                         }}
                         key={heroTitleKey}
                       />
-<<<<<<< HEAD
-                    )}
-                </Col>
-              </Row>
-            )}
-            <CollapseEditArea initialExpanded>
-              <Row>
-                <Col>
-                  <h2>
-                    <WrappedMessage id="heroText" messages={messages} />
-                  </h2>
-                </Col>
-              </Row>
-              <Row>
-                <Col md={6}>
-                  <TextInputField
-                    fieldName="title"
-                    messages={messages}
-                    value={this.state.title || ''}
-                    onBlur={this.updateHeroText}
-                    onChange={this.onChange}
-                  />
-                </Col>
-                <Col md={6}>
-                  <TextInputField
-                    fieldName="subtitle"
-                    messages={messages}
-                    value={this.state.subtitle || ''}
-                    onBlur={this.updateHeroText}
-                    onChange={this.onChange}
-                  />
-                </Col>
-              </Row>
-              <Row className="hero-customizations">
-                <Col md={4}>
-                  <ImageUploadField
-                    // prettier-ignore
-                    customUploadMessage={(
-                      <WrappedMessage id="uploadHeroCoverImage" messages={messages} />
-                    )}
-                    updateImage={(image: File) => {
-                      this.updateImage('heroCoverImage', image);
-                    }}
-                    clearError={() => {
-                      this.props.clearErrorMessage('heroCover');
-                    }}
-                    recommendedSize="1200x250px"
-                  />
-                  {this.activeInstanceDataExists() &&
-                    instance.data!.heroCoverImage && (
-                      <button
-                        className="reset-value"
-                        type="button"
-                        onClick={() => {
-                          this.removeImage('heroCoverImage');
-=======
                     </Col>
                     <Col md={6}>
                       <TextInputField
@@ -366,7 +303,6 @@
                         onChange={this.onChange}
                         reset={() => {
                           this.resetHeroValue('subtitle');
->>>>>>> b58f24ce
                         }}
                         key={heroSubtitleKey}
                       />

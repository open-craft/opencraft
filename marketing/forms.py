--- conflicted
+++ resolved
@@ -46,22 +46,14 @@
     Form to handle and validate the conversion data to be sent to Matomo.
     """
     if use_grove_deployment():
-<<<<<<< HEAD
-        instance_queryset=GroveInstance.objects.filter(
-=======
         instance_queryset = GroveInstance.objects.filter(
->>>>>>> 5804a200
             betatestapplication__isnull=False,
             ref_set__is_archived=False,
             successfully_provisioned=True
         )
     else:
         # Use OpenEdxInstance as default
-<<<<<<< HEAD
-        instance_queryset=OpenEdXInstance.objects.filter(
-=======
         instance_queryset = OpenEdXInstance.objects.filter(
->>>>>>> 5804a200
             betatestapplication__isnull=False,
             ref_set__is_archived=False,
             successfully_provisioned=True
